## Unreleased

<<<<<<< HEAD
- Oracle OCI provider: add support for instance principal authentication (#1700) @ericrrath
=======
- Improve errors context for AWS provider
- Scaleway Provider (#1643) @Sh4d1
- Fix typos in documentation @ddymko
>>>>>>> 7fe31aac

## v0.7.3 - 2020-08-05

- Fix: add serviceaccount name in kustomize deployment (#1689) @jmthvt
- Updates Oracle OCI SDK to latest (#1687) @ericrrath
- UltraDNS Provider (#1635) @kbhandari
- Update apiVersions in docs (#1690) @ddgenome
- use the github actions build status badge (#1702) @tariq1890 
- Upgrade Oracle OCI SDK (#1688) @ericrrath 
- update dependencies and minor dep tree cleanup (#1692) @tariq1890 
- Update link for linode cloud manager (#1661) @phillc 
- Remove occurrences of "master" from the project (#1636) @Raffo 
- Create pull_request_template (#1662) @njuettner 
- dependencies: Upgrade all k8s client-go dependent sources to v1.18.X (#1627) @josephglanville
- add GitHub Actions (#1657) @Raffo 
- add new source for istio virtual services (#1607) @tariq1890 
- use latest Alpine version in ExternalDNS dockerfile (#1655) @tariq1890 
- Update TTL docs to confirm DNSimple support (#1547) @weppos 
- rm unused flag param istio-ingressgateways (#1649) @tariq1890 
- Upgrade istio httpbin from 1.0 to 1.6 version (#1640) @ikovnatskymiacar
- Add endpoints to kustomize base (#1638) @Raffo 
- DigitalOcean: support multiple targets per endpoint (#1595) @tdyas 
- Vultr : Version bump + changes (#1637) @ddymko
- Hetzner DNS service support (#1570) @21h
- Add OVH API rate limiting option (Fix #1546) (#1619) @Hugome
- Add kustomize base (#1631) @Raffo 
- increase test timeout to fix intermittent failures of ingress tests (#1612) @tdyas
- AWS: change the order of the actions, DELETE before CREATE fixes #1411 (#1555) @OmerKahani
- Fix handling of DNS updates for RFC2136 provider. (#1613) @dmayle
- digitalocean: increase API page size (#1611) @tdyas 
- improve linter quality for external-dns (#1618) @njuettner 
- fix convert int to string bug (#1620) @tariq1890 

## v0.7.2 - 2020-06-03

- Update blogpost in README (#1610) @vanhumbeecka
- Support for AWS Route53 in China (#1603) @greenu
- Update Govcloud provider hosted zones (#1592) @clhuang
- Fix issue with too large DNS messages (#1590) @dmayle
- use the latest linode go version (#1587) @tariq1890
- use istio client-go and clean up k8s deps (#1584) @tariq1890
- Add owners for cloudflare and coredns providers (#1582) @Raffo
- remove some code duplication in gateway source (#1575) @tariq1890
- update Contour IngressRoute deps (#1569) @stevesloka
- Make tests faster (#1568) @sheerun
- Fix scheduling of reconciliation (#1567) @sheerun
- fix minor typos in istio gateway source docs (#1566) @tariq1890
- Provider structure refactor (#1565) @Raffo
- Fix typo in ttl.md (#1564) @rtnpro
- Fix goreportcard warnings (#1561) @squat
- Use consistent headless service name in example (#1559) @lowkeyliesmyth
- Update go versions to 1.14.x that were missed in commit 99cebfcf from PR #1476 (#1554) @stealthybox
- Remove duplicate selector from DigitalOcean manifest (#1553) @ggordan
- Upgrade DNSimple client and add support for contexts (#1551) @weppos
- Upgrade github.com/miekg/dns to v1.1.25 (#1545) @davidcollom
- Fix updates in CloudFlare provider (#1542) @sheerun
- update readme for latest version (#1539) @elsesiy
- Improve Cloudflare tests in preparation to fix other issues (#1537) @sheerun
- Allow for custom property comparators (#1536) @sheerun
- fix typo (#1535) @tmatias
- Bump github.com/pkg/errors from 0.8.1 to 0.9.1 (#1531) @njuettner
- Bump github.com/digitalocean/godo from 1.19.0 to 1.34.0 (#1530) @njuettner
- Bump github.com/prometheus/client_golang from 1.0.0 to 1.5.1 (#1529) @njuettner
- Bump github.com/akamai/AkamaiOPEN-edgegrid-golang from 0.9.10 to 0.9.11 (#1528) @njuettner
- Fix RFC2316 Windows Documentation (#1516) @scottd018
- remove dependency on kubernetes/kubernetes (#1513) @tariq1890
- update akamai openapi dependency (#1511) @tariq1890
- Vultr Provider (#1509) @ddymko
- Add AWS region ap-east-1(HK) (#1497) @lovemai073
- Fix: file coredns.go is not `goimports`-ed (#1496) @njuettner
- Allow ZoneIDFilter for Cloudflare (#1494) @james-callahan
- update etcd dependency to latest version (#1485) @tariq1890
- Support for openshift routes (#1484) @jgrumboe
- add --txt-suffix feature (#1483) @jgrumboe
- update to go 1.14 (#1476) @jochen42
- Multiple A records support for the same FQDN (#1475) @ytsarev
- Implement annotation filter for CRD source (#1399) @ytsarev

## v0.7.1 - 2020-04-01

  - Prometheus metric: timestamp of last successful sync with the DNS provider (#1480) @njuettner
  - Bump alpine base image to 3.11.5 (#1477) @Annegies
  - Docs: Add first maintainers in list (#1472) @Raffo
  - Fix DomainFilter type in OVH provider (#1469) @ytsarev
  - New provider: OVH (#1439) @Hugome

## v0.7.0 - 2020-03-10

  - New source: Add support for Skipper's RouteGroup CRD (#1444) @szuecs
  - Change DomainFilter to apply to records as well (#1442) @bl1nk
  - Docs: Update docker image references of ExternalDNS (#1427) @tariq1890
  - Remove duplicate targets from endpoints for headless services (#1426) @thomasv314
  - Add issue templates to Github (#1424) @njuettner
  - Azure: Don't use SPN to authenticate when clientid or secret is 'msi' (#1422) @norshtein
  - Rfc2136: Add option to define minimum TTL (#1412) @ouzklcn
  - Azure Private DNS: Fix updates of unchanged records (#1377) @jasper-d
  - Headless service: Retrieve endpoints via Endpoints resource (#1005) @devkid

## v0.6.0 - 2020-02-11

  - Azure Private DNS: Fix endless loop in zone-detection (#1397) @saidst
  - Uprade golangci-lint and add megacheck & interface linters (#1390) @tariq1890
  - Update alpine base image to 3.11 (#1387) @tariq1890
  - New provider: Akamai FastDNS (#1384) @KarstenSiemer
  - Docs: Fix broken links (#1382) @ttonline6
  - Docs: Fix broken links (#1381) @ttonline6
  - Docs: Update AWS documentation (#1380) @otterley
  - Docs: istio.md: update existing external-dns to enable Istio Gateway DNS for customers (#1378) @marcellodesales
  - Remove context.TODO()s in external-dns (#1374) @tariq1890
  - Docs: add region for aws-sd external-dns deployment (#1367) @guitarrapc
  - Docs: a how-to of a working GCP GKE app demo (#1365) @jpantsjoha
  - Add ctx parameter to provider interface and AWS API (#1364) @tariq1890
  - Add version to binary for --version flag (#1361) @linki
  - Update aws sdk dep and golangci-lint release (#1360) @tariq1890
  - Add support for human-friendly TTL values (#1237) @hypnoglow
  - Change ApplyChanges in RFC2136 to batch update (#1164) @h3ndrk
  - Add --watchers flag to allow controller to respond automatically to Ingress or Service updates (#687) @jlamillan

## v0.5.18 - 2020-01-09

  - Use correct link to contributors guide (#1349) @szuecs
  - AWS-SD: Rebrand AWS Auto Naming to Cloud Map (#1348) @vanekjar
  - Add more linters and improve code quality (#1347) @tariq1890
  - Suppress noisy logging of klog (#1344) @saidst
  - Update VinylDNS documentation (#1342) @dgrizzanti
  - Remove incubator references in README (#1341) @Raffo
  - Rename project root package to sigs.k8s.io (#1334) @tariq1890
  - Add CRD documentation and fix samples (#1332) @ytsarev
  - Add support for multiple Istio ingress gateways (#1328) @ashleyschuett
  - Enable image publishing to gcr.io via cloudbuild (#1326) @njuettner
  - Corrected a typo in the Readme (#1323) @drewhemm
  - Rework tutorial for Azure Private DNS (#1319) @saidst
  - Correct typos and superflous spaces in the provider code (#1315) @stensonb
  - Add missing bracket in CLI help output (#1308) @ekeih
  - Add missing service account to deployment spec in the docs (#1305) @linki
  - Bump the version of golangci-lint (#1296) @njuettner
  - Fix broken link of ingress-gce and ingress-nginx (#1290) @sivanzcw
  - Use apps/v1 for the deployment to be compatible with Kubernetes 1.16 (#1279) @scholzj
  - Normalize function return and comments on exported type (#1277) @sivanzcw
  - Use non-deprecated initializer with go context (#1271) @linki
  - Fix several golint errors (#1270) @bysph
  - Add Azure Private DNS Provider (#1269) @saidst
  - Fix tutorial for kubernetes 1.16+ (#1268) @yujunz
  - Add me-south region to list of canonical hosted zones (#1266) @poweroftrue
  - Add gov region to list of canonical hosted zones (#1260) @helgi
  - Update broken links to RDNS (#1259) @Slach
  - Designate: add snippet for RBAC environment (#1254) @bavarianbidi
  - Fix log-level parameter in tutorials (#1253) @bavarianbidi
  - Improve RFC2136 documentation (#1251) @alex-orange
  - Google Provider: Add support for batching updates (#1248) @vdesjardins
  - Azure: add support for specifying user assigned identity's clientID to authenticate (#1247) @norshtein
  - Automatically add provider labels on pull requests via Github actions (#1242) @njuettner
  - Improve documentation for nginx ingress controller on AWS (#1234) @PiotrJander
  - Use apps/v1 instead of extensions/v1beta1 in Deployment examples (#1225) @reegnz
  - Add documentation to make the use of namespaces clearer (#1223) @dgrizzanti
  - Add support for using Nodes as Source (#1218) @skoef
  - Add missing RBAC permissions for the ServiceAccount in the docs (#1206) @dooman87
  - Upgrade client-go + azure sdk (#1195) @timja
  - RFC2136: Add support for batching updates (#1164) @h3ndrk
  - Fix confusing arrow direction in the Azure tutorial (#1163) @adipascu
  - Route53: Add RBAC manifest and update wording around IAM policy (#1149) @dkeightley
  - Route53: Add support for all AWS Route53 routing policies; add additional Setldentifier abstraction layer (#1008) @devkid

## v0.5.17 - 2019-09-17

  - Exoscale: add context support (#1193) @greut
  - Cloudflare: Support API Token Auth (#1189) @Evesy
  - AWS: Fix IAM Roles for Service Accounts permission problem (#1185) @serialx
  - Core: Upgrade go version to 1.13 in external-dns (#1184) @tariq1890
  - AWS: Update the AWS SDK to support Web Identity providers for IAM credentials (#1182) @MarcusNoble
  - Docs: Update rfc2136 tutorial for use with Microsoft DNS (#1178) @bjschafer
  - AWS: Update the AWS go SDK to support AWS IAM for Service Accounts (#1172) @micahhausler
  - AWS-SD: Add support for AWS Network Load Balancers (#1170) @vanekjar
  - Core: Add create-only policy (#1160) @danieldabate
  - AWS: Fix --aws-api-retries (#1158) @coreypobrien
  - Source: Support delegate Heptio Contour IngressRoutes (#1144) @jonasrmichel
  - Core: TXTRegistry: do not overwrite labels of records returned by the provider (#1136) @multi-io
  - Infoblox: Fixing incorrect match of zone dns names (#1128) @gregsidelinger
  - Source: Improvements to the source CRD (#1107) @JoaoBraveCoding
  - Core: Fix txt prefix bug (#1013) @p53

## v0.5.16 - 2019-08-16

  - Fix flaky unit test in provider package (#1151) @tariq1890
  - Dockerfile: Update version of base images (#1148) @tariq1890
  - DigitalOcean: Update `godo` to the latest stable version (#1145) @tariq1890
  - Fix build pipeline for Go v1.13 (#1142) @linki
  - AWS: Add Hosted Zone ID to logging output (#1129) @helgi
  - IstioGateway: Support namespaces on hostnames (#1124) @dcherman
  - AWS: Document `--prefer-cname` flag (#1123) @dbluxo
  - Add Tutorial for DNSimple provider (#1121) @marc-sensenich
  - Update Go version and golangci-lint to the latest release (#1120) @njuettner
  - Allow compilation on 32bit machines (#1116) @mylesagray
  - AWS: Allow to force usage of CNAME over ALIAS (#1103) @linki
  - CoreDNS: add option to specify prefix name (#1102) @xunpan
  - New provider: Rancher DNS (RDNS) (#1098) @Jason-ZW
  - Document where e2e tests are currently located (#1094) @jaypipes
  - Add initial KEP for ExternalDNS (#1092) @Raffo
  - Update Dockerfiles to follow best practices (#1091) @taharah
  - New Source: Heptio Contour IngressRoute (#1084) @jonasrmichel
  - AWS: Add dualstack support with ALB ingress controllers (#1079) @twilfong
  - Allow handling of multiple Oracle Cloud (OCI) zones (#1061) @suman-ganta
  - Namespace exposed metrics with the external_dns prefix (#794) @linki

## v0.5.15 - 2019-07-03

  - RFC2136: Fix when merging multiple targets (#1082) @hachh
  - New provider VinylDNS (#1080) @dgrizzanti
  - Core: Fix for DomainFilter exclusions (#1059) @cmattoon
  - Core: Update aws-go-sdk to be compatible with kube-aws-iam-controller (#1054) @mikkeloscar
  - RFC2136: Log RR adds/deletes as Info (#1041) @gclawes
  - Docs: Cloudflare set ttl annotation for proxied entries to 1 (#1039) @MiniJerome
  - Core: Install ca-certificates (#1038) @dryewo
  - Cloudflare: Fix provider to return a single endpoint for each name/type (#1034) @shasderias
  - Core: Sanitize dockerfiles for external-dns (#1033) @tariq1890
  - Core: Add empty source (#1032) @anandkumarpatel
  - Google: Zones should be filter by their ID and Name (#1031) @simonswine
  - Core: Fix panic on empty targets for custom resources (#1029) @arturo-c
  - Core: Support externalTrafficPolicy annotation with "local" mode for NodePort service (#1023) @yverbin
  - Core: Add support for ExternalName services (#1018) @mironov

## v0.5.14 - 2019-05-14

  - Docs: Update aws.md (#1009) @pawelprazak
  - New provider TransIP (#1007) @skoef
  - Docs: Add docker image faq (#1006) @Raffo
  - DNSimple: Support apex records (#1004) @jbowes
  - NS1: Add --ns1-endpoint and --ns1-ignoressl flags (#1002) @mburtless
  - AWS: Cache the endpoints on the controller loop (#1001) @fraenkel
  - Core: Supress Kubernetes logs (#991) @njuettner
  - Core: distroless/static image (#989) @jharshman
  - Core: Headless service missing DNS entry (#984) @yverbin
  - New provider NS1 (#963) @mburtless
  - Core: Add Cloud Foundry routes as a source (#955) @dgrizzanti

## v0.5.13 - 2019-04-18

  - Azure: Support multiple A targets (#987) @michaelfig
  - Core: Fixing what seems an obvious omission of /github.com/ dir in Dockerfile (#985) @llamahunter
  - Docs: GKE tutorial remove disable-addon argument (#978) @ggordan
  - Docs: Alibaba Cloud config file missing by enable sts token (#977) @xianlubird
  - Docs: Alibaba Cloud fix wrong arg in manifest (#976) @iamzhout
  - AWS: Set a default TTL for Alias records (#975) @fraenkel
  - Cloudflare: Add support for multiple target addresses (#970) @nta
  - AWS: Adding China ELB endpoints and hosted zone id's (#968) @jfillo
  - AWS: Streamline ApplyChanges (#966) @fraenkel
  - Core: Switch to go modules (#960) @njuettner
  - Docs: AWS how to check if your cluster has a RBAC (#959) @confiq
  - Docs: AWS remove superfluous trailing period from hostname (#952) @hobti01
  - Core: Add generic logic to remove secrets from logs (#951) @dsbrng25b
  - RFC2136: Remove unnecessary parameter (#948) @ChristianMoesl
  - Infoblox: Reduce verbosity of logs (#945) @dsbrng25b

## v0.5.12 - 2019-03-26

  - Bumping istio to 1.1.0 (#942) @venezia
  - Docs: Added stability matrix and minor improvements to README (#938) @Raffo
  - Docs: Added a reference to a blogpost which uses ExternalDNS in a CI/CD setup (#928) @vanhumbeecka
  - Use k8s informer cache instead of making active API GET requests (#917) @jlamillan
  - Docs: Tiny clarification about two available deployment methods (#935) @przemolb
  - Add support for multiple Istio IngressGateway LoadBalancer Services (#907) @LorbusChris
  - Set log level to debug when axfr is disabled (#932) @arief-hidayat
  - Infoblox provider support for DNS view (#895) @dsbrng25b
  - Add RcodeZero Anycast DNS provider (#874) @dklesev
  - Docs: Dropping owners (#929) @njuettner
  - Docs: Added description for multiple dns name (#911) @st1t
  - Docs: Clarify that hosted zone identifier is to be used (#915) @dirkgomez
  - Docs: Make dep step which may be needed to run make build (#913) @dirkgomez
  - PowerDNS: Fixed Domain Filter Bug (#827) @anandsinghkunwar
  - Allow hostname annotations to be ignored (#745) @anandkumarpatel
  - RFC2136: Fixed typo in debug output (#899) @hpandeycodeit

## v0.5.11 - 2019-02-11

  - Fix constant updating issue introduced with v0.5.10 (#886) @jhohertz
  - Ignore evaluate target health for calculating changes for AWS (#880) @linki
  - Pagination for cloudflare zones (#873) @njuettner

## v0.5.10 - 2019-01-28

  - Docs: Improve documentation regarding Alias (#868) @alexnederlof
  - Adds a new flag `--aws-api-retries` which allows overriding the number of retries (#858) @viafoura
  - Docs: Make awscli commands use JSON output (#849) @ifosch
  - Docs: Add missing apiVersion to Ingress resource (#847) @shlao
  - Fix for AWS private DNS zone (#844) @xianlubird
  - Add support for AWS ELBs in eu-north-1 (#843) @argoyle
  - Create a SECURITY_CONTACTS file (#842) @njuettner
  - Use correct product name for Google Cloud DNS (#841) @seils
  - Change default AWSBatchChangeSize to 1000 (#839) @medzin
  - Fix dry-run mode in rfc2136 provider (#838) @lachlancooper
  - Fix typos in rfc2136 provider (#837) @lachlancooper
  - rfc2136 provider: one IP Target per RRSET (#836) @ivanfilippov
  - Normalize DNS names during planning (#833) @justinsb
  - Implement Stringer for planTableRow (#832) @justinsb
  - Docs: Better security granularity concerning external dns service principal for Azure (#829) @DenisBiondic
  - Docs: Update links in Cloudflare docs (#824) @PascalKu
  - Docs: Add metrics info to FAQ (#822) @zachyam
  - Docs: Update nameserver IPs in coredns.md (#820) @mozhuli
  - Docs: Fix commands to cleanup Cloudflare (#818) @acrogenesis
  - Avoid unnecessary updating for CRD resource (#810) @xunpan
  - Fix issues with CoreDNS provider and more than 1 targets (#807) @xunpan
  - AWS: Add zone tag filter (#804) @csrwng
  - Docs: Update CoreDNS tutorial with RBAC manifest (#803) @Lujeni
  - Use SOAP API to improve DYN's provider's performance (#799) @sanyu
  - Expose managed resources and records as metrics (#793) @linki
  - Docs: Updating Azure tutorial (#788) @pelithne
  - Improve errors in Records() of Infoblox provider (#785) @dsbrng25b
  - Change default apiVersion of CRD Source (#774) @dsbrng25b
  - Allow setting Cloudflare proxying on a per-Ingress basis (#650) @eswets
  - Support A record for multiple IPs for headless services (#645) @toshipp

## v0.5.9 - 2018-11-22

  - Core: Update delivery.yaml to new format (#782) @linki
  - Core: Adjust gometalinter timeout by setting env var (#778) @njuettner
  - Provider **Google**: Panic assignment to entry in nil map (#776) @njuettner
  - Docs: Fix typos (#769) @mooncak
  - Docs: Remove duplicated words (#768) @mooncak
  - Provider **Alibaba**: Alibaba Cloud Provider Fix Multiple Subdomains Bug (#767) @xianlubird
  - Core: Add Traefik to the supported list of ingress controllers (#764) @coderanger
  - Provider **Dyn**: Fix some typos in returned messages in dyn.go (#760) @AdamDang
  - Docs: Update Azure documentation (#756) @pascalgn
  - Provider **Oracle**: Oracle doc fix (add "key:" to secret) (#750) @CaptTofu
  - Core: Docker MAINTAINER is deprecated - using LABEL instead (#747) @helgi
  - Core: Feature add alias annotation (#742) @vaegt
  - Provider **RFC2136**: Fix rfc2136 - setup fails issue and small docs (#741) @antlad
  - Core: Fix nil map access of endpoint labels (#739) @shashidharatd
  - Provider **PowerDNS**: PowerDNS Add DomainFilter support (#737) @ottoyiu
  - Core: Fix domain-filter matching logic to not match similar domain names (#736) @ottoyiu
  - Core: Matching entire string for wildcard in txt records with prefixes (#727) @etopeter
  - Provider **Designate**: Fix TLS issue with OpenStack auth (#717) @FestivalBobcats
  - Provider **AWS**: Add helper script to update route53 txt owner entries (#697) @efranford
  - Provider **CoreDNS**: Migrate to use etcd client v3 for CoreDNS provider (#686) @shashidharatd
  - Core: Create a non-root user to run the container process (#684) @coderanger
  - Core: Do not replace TXT records with A/CNAME records in planner (#581) @jchv

## v0.5.8 - 2018-10-11

  - New Provider: RFC2136 (#702) @antlad
  - Add Linode to list of supported providers (#730) @cliedeman
  - Correctly populate target health check on existing records (#724) @linki
  - Don't erase Endpoint labels (#713) @sebastien-prudhomme

## v0.5.7 - 2018-09-27

  - Pass all relevant CLI flags to AWS provider (#719) @linki
  - Replace glog with a noop logger (#714) @linki
  - Fix handling of custom TTL values with Google DNS. (#704) @kevinmdavis
  - Continue even if node listing fails (#701) @pascalgn
  - Fix Host field in HTTP request when using pdns provider (#700) @peterbale
  - Allow AWS batching to fully sync on each run (#699) @bartelsielski

## v0.5.6 - 2018-09-07

  - Alibaba Cloud (#696) @xianlubird
  - Add Source implementation for Istio Gateway (#694) @jonasrmichel
  - CRD source based on getting endpoints from CRD (#657) @shashidharatd
  - Add filter by service type feature (#653) @Devatoria
  - Add generic metrics for Source & Registry Errors (#652) @wleese

## v0.5.5 - 2018-08-17

  - Configure req timeout calling k8s APIs (#681) @jvassev
  - Adding assume role to aws_sd provider (#676) @lb-saildrone
  - Dyn: cache records per zone using zone's serial number (#675) @jvassev
  - Linode provider (#674) @cliedeman
  - Cloudflare Link Language Specificity (#673) @christopherhein
  - Retry calls to dyn on ErrRateLimited (#671) @jvassev
  - Add support to configure TTLs on DigitalOcean (#667) @andrewsomething
  - Log level warning option (#664) @george-angel
  - Fix usage of k8s.io/client-go package (#655) @shashidharatd
  - Fix for empty target annotation (#647) @rdrgmnzs
  - Fix log message for #592 when no updates in hosted zones (#634) @audip
  - Add aws-evaluate-target-health flag (#628) @peterbale
  - Exoscale provider (#625) @FaKod @greut
  - Oracle Cloud Infrastructure DNS provider (#626) @prydie
  - Update DO CNAME type API request to prevent error 422 (#624) @nenadilic84
  - Fix typo in cloudflare.md (#623) @derekperkins
  - Infoblox-go-client was only setting timeout for http.Transport.ResponseHeaderTimeout instead of for http.Client (#615) @khrisrichardson
  - Adding a flag to optionally publish hostIP instead of podIP for headless services (#597) @Arttii

## v0.5.4 - 2018-06-28

  - Only store endpoints with their labels in the cache (#612) @njuettner
  - Read hostnames from spec.tls.hosts on Ingress object (#611) @ysoldak
  - Reorder provider/aws suitable-zones tests (#608) @elordahl
  - Adds TLS flags for pdns provider (#607) @jhoch-palantir
  - Update RBAC for external-dns to list nodes (#600) @njuettner
  - Add aws max change count flag (#596) @peterbale
  - AWS provider: Properly check suitable domains (#594) @elordahl
  - Annotation with upper-case hostnames block further updates (#579) @njuettner

## v0.5.3 - 2018-06-15

  - Print a message if no hosted zones match (aws provider) (#592) @svend
  - Add support for NodePort services (#559) @grimmy
  - Update azure.md to fix protocol value (#593) @JasonvanBrackel
  - Add cache to limit calls to providers (#589) @jessfraz
  - Add Azure MSI support (#578) @r7vme
  - CoreDNS/SkyDNS provider (#253) @istalker2

## v0.5.2 - 2018-05-31

  - DNSimple: Make DNSimple tolerant of unknown zones (#574) @jbowes
  - Cloudflare: Custom record TTL (#572) @njuettner
  - AWS ServiceDiscovery: Implementation of AWS ServiceDiscovery provider (#483) @vanekjar
  - Update docs to latest changes (#563) @Raffo
  - New source - connector (#552) @shashidharatd
  - Update AWS SDK dependency to v1.13.7 @vanekjar

## v0.5.1 - 2018-05-16

  - Refactor implementation of sync loop to use `time.Ticker` (#553) @r0fls
  - Document how ExternalDNS gets permission to change AWS Route53 entries (#557) @hjacobs
  - Fix CNAME support for the PowerDNS provider (#547) @kciredor
  - Add support for hostname annotation in Ingress resource (#545) @rajatjindal
  - Fix for TTLs being ignored on headless Services (#546) @danbondd
  - Fix failing tests by giving linters more time to do their work (#548) @linki
  - Fix misspelled flag for the OpenStack Designate provider (#542) @zentale
  - Document additional RBAC rules needed to read Pods (#538) @danbondd

## v0.5.0 - 2018-04-23

  - Google: Correctly filter records that don't match all filters (#533) @prydie @linki
  - AWS: add support for AWS Network Load Balancers (#531) @linki
  - Add a flag that allows FQDN template and annotations to combine (#513) @helgi
  - Fix: Use PodIP instead of HostIP for headless Services (#498) @nrobert13
  - Support a comma separated list for the FQDN template (#512) @helgi
  - Google Provider: Add auto-detection of Google Project when running on GCP (#492) @drzero42
  - Add custom TTL support for DNSimple (#477) @jbowes
  - Fix docker build and delete vendor files which were not deleted (#473) @njuettner
  - DigitalOcean: DigitalOcean creates entries with host in them twice (#459) @njuettner
  - Bugfix: Retrive all DNSimple response pages (#468) @jbowes
  - external-dns does now provide support for multiple targets for A records. This is currently only supported by the Google Cloud DNS provider (#418) @dereulenspiegel
  - Graceful handling of misconfigure password for dyn provider (#470) @jvassev
  - Don't log sensitive data on start (#463) @jvassev
  - Google: Improve logging to help trace misconfigurations (#388) @stealthybox
  - AWS: In addition to the one best public hosted zone, records will be added to all matching private hosted zones (#356) @coreypobrien
  - Every record managed by External DNS is now mapped to a kubernetes resource (service/ingress) @ideahitme
    - New field is stored in TXT DNS record which reflects which kubernetes resource has acquired the DNS name
    - Target of DNS record is changed only if corresponding kubernetes resource target changes
    - If kubernetes resource is deleted, then another resource may acquire DNS name
    - "Flapping" target issue is resolved by providing a consistent and defined mechanism for choosing a target
  - New `--zone-id-filter` parameter allows filtering by zone id (#422) @vboginskey
  - TTL annotation check for azure records (#436) @stromming
  - Switch from glide to dep (#435) @bkochendorfer

## v0.4.8 - 2017-11-22

  - Allow filtering by source annotation via `--annotation-filter` (#354) @khrisrichardson
  - Add support for Headless hostPort services (#324) @Arttii
  - AWS: Added change batch limiting to a maximum of 4000 Route53 updates in one API call.  Changes exceeding the limit will be dropped but all related changes by hostname are preserved within the limit. (#368) @bitvector2
  - Google: Support configuring TTL by annotation: `external-dns.alpha.kubernetes.io/ttl`. (#389) @stealthybox
  - Infoblox: add option `--no-infoblox-ssl-verify` (#378) @khrisrichardson
  - Inmemory: add support to specify zones for inmemory provider via command line (#366) @ffledgling

## v0.4.7 - 2017-10-18

  - CloudFlare: Disable proxy mode for TXT and others (#361) @dunglas

## v0.4.6 - 2017-10-12

  - [AWS Route53 provider] Support customization of DNS record TTL through the use of annotation `external-dns.alpha.kubernetes.io/ttl` on services or ingresses (#320) @kevinjqiu
  - Added support for [DNSimple](https://dnsimple.com/) as DNS provider (#224) @jose5918
  - Added support for [Infoblox](https://www.infoblox.com/products/dns/) as DNS provider (#349) @khrisrichardson

## v0.4.5 - 2017-09-24

  - Add `--log-level` flag to control log verbosity and remove `--debug` flag in favour of `--log-level=debug` (#339) @ultimateboy
  - AWS: Allow filtering for private and public zones via `--aws-zone-type` flag (#329) @linki
  - CloudFlare: Add `--cloudflare-proxied` flag to toggle CloudFlare proxy feature (#340) @dunglas
  - Kops Compatibility: Isolate ALIAS type in AWS provider (#248) @sethpollack

## v0.4.4 - 2017-08-17

  - ExternalDNS now services of type `ClusterIP` with the use of the `--publish-internal-services`.  Enabling this will now create the apprioriate A records for the given service's internal ip.  @jrnt30
  - Fix to have external target annotations on ingress resources replace existing endpoints instead of appending to them (#318)

## v0.4.3 - 2017-08-10

  - Support new `external-dns.alpha.kubernetes.io/target` annotation for Ingress (#312)
  - Fix for wildcard domains in Route53 (#302)

## v0.4.2 - 2017-08-03

  - Fix to support multiple hostnames for Molecule Software's [route53-kubernetes](https://github.com/wearemolecule/route53-kubernetes) compatibility (#301)

## v0.4.1 - 2017-07-28

  - Fix incorrect order of constructor parameters (#298)

## v0.4.0 - 2017-07-21

  - ExternalDNS now supports three more DNS providers:
    * [AzureDNS](https://azure.microsoft.com/en-us/services/dns) @peterhuene
    * [CloudFlare](https://www.cloudflare.com/de/dns) @njuettner
    * [DigitalOcean](https://www.digitalocean.com/products/networking) @njuettner
  - Fixed a bug that prevented ExternalDNS to be run on Tectonic clusters @sstarcher
  - ExternalDNS is now a full replace for Molecule Software's `route53-kubernetes` @iterion
  - The `external-dns.alpha.kubernetes.io/hostname` annotation accepts now a comma separated list of hostnames and a trailing period is not required anymore. @totallyunknown
  - The flag `--domain-filter` can be repeated multiple times like `--domain-filter=example.com --domain-filter=company.org.`. @totallyunknown
  - A trailing period is not required anymore for `--domain-filter` when AWS (or any other) provider is used. @totallyunknown
  - We added a FakeSource that generates random endpoints and allows to run ExternalDNS without a Kubernetes cluster (e.g. for testing providers) @ismith
  - All HTTP requests to external APIs (e.g. DNS providers) generate client side metrics. @linki
  - The `--zone` parameter was removed in favor of a provider independent `--domain-filter` flag. @linki
  - All flags can now also be set via environment variables. @linki

## v0.3.0 - 2017-05-08

Features:

  - Changed the flags to the v0.3 semantics, the following has changed:
    1. The TXT registry is used by default and has an owner ID of `default`
    2. `--dry-run` is disabled by default
    3. The `--compatibility` flag was added and takes a string instead of a boolean
    4. The `--in-cluster` flag has been dropped for auto-detection
    5. The `--zone` specifier has been replaced by a `--domain-filter` that filters domains by suffix
  - Improved logging output
  - Generate DNS Name from template for services/ingress if annotation is missing but `--fqdn-template` is specified
  - Route 53, Google CloudDNS: Support creation of records in multiple hosted zones.
  - Route 53: Support creation of ALIAS records when endpoint target is a ELB/ALB.
  - Ownership via TXT records
    1. Create TXT records to mark the records managed by External DNS
    2. Supported for AWS Route53 and Google CloudDNS
    3. Configurable TXT record DNS name format
  - Add support for altering the DNS record modification behavior via policies.

## v0.2.0 - 2017-04-07

Features:

  - Support creation of CNAME records when endpoint target is a hostname.
  - Allow omitting the trailing dot in Service annotations.
  - Expose basic Go metrics via Prometheus.

Documentation:

  - Add documentation on how to setup ExternalDNS for Services on AWS.

## v0.1.1 - 2017-04-03

Bug fixes:

  - AWS Route 53: Do not submit request when there are no changes.

## v0.1.0 - 2017-03-30 (KubeCon)

Features:

  - Manage DNS records for Services with `Type=LoadBalancer` on Google CloudDNS.<|MERGE_RESOLUTION|>--- conflicted
+++ resolved
@@ -1,12 +1,9 @@
 ## Unreleased
 
-<<<<<<< HEAD
 - Oracle OCI provider: add support for instance principal authentication (#1700) @ericrrath
-=======
 - Improve errors context for AWS provider
 - Scaleway Provider (#1643) @Sh4d1
 - Fix typos in documentation @ddymko
->>>>>>> 7fe31aac
 
 ## v0.7.3 - 2020-08-05
 
